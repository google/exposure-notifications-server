# Starting the exposure notifications server

This is a set of Terraform configurations which create the required
infrastructure for an exposure notifications server on Google Cloud. Please note
that **Terraform is only used for the initial deployment and provisioning of
underlying infrastructure!** It is not used for continuous delivery or
continuous deployment.

## Requirements

- Terraform 0.12. [Installation guide](https://www.terraform.io/downloads.html)

- gcloud. [Installation guide](https://cloud.google.com/sdk/install)

    Note: Make sure you **unset** `GOOGLE_APPLICATION_CREDENTIALS` in your
    environment:

    ```text
    unset GOOGLE_APPLICATION_CREDENTIALS
    ```

## Instructions

For full instructions on deploying, view the [deployment docs](../docs/deploying.md)

1.  Create a GCP project.
    [Instructions](https://cloud.google.com/resource-manager/docs/creating-managing-projects).
    Enable a billing account for this project, and note its project ID (the
    unique, unchangeable string that you will be asked for during creation):

    ```text
    $ export PROJECT_ID="<value-from-above>"
    ```

1.  Authenticate to gcloud with:

    ```text
    $ gcloud auth login && gcloud auth application-default login
    ```

    This will open two authentication windows in your web browser.

1.  Change into the `terraform/` directory. All future commands are run from the
    `terraform/` directory:

    ```text
    $ cd terraform/
    ```

1.  Save the project ID as a Terraform variable:

    ```text
    $ echo "project = ${PROJECT_ID}" >> ./terraform.tfvars
    ```

1.  (Optional) Enable the data generation job. This is useful for testing
    environments as it provides a consistent flow of exposure data into the
    system.

    ```text
    $ echo "create_generate_service = true" >> ./terraform.tfvars
    ```

1.  (Optional, but recommended) Create a Cloud Storage bucket for storing remote
    state. This is important if you plan to have multiple people running
    Terraform or collaborating.

    ```text
    $ gsutil mb -p ${PROJECT_ID} gs://${PROJECT_ID}-tf-state
    ```

    Configure Terraform to store state in the bucket:

    ```text
    $ cat <<EOF > ./terraform/state.tf
    terraform {
      backend "gcs" {
        bucket = "${PROJECT_ID}-tf-state"
      }
    }
    EOF
    ```

1.  Run `terraform init`. Terraform will automatically download the plugins
    required to execute this code. You only need to do this once per machine.

    ```text
    $ terraform init
    ```

1.  Execute Terraform:

    ```text
    $ terraform apply
    ```

For a full list of the available variables, see the `vars.tf` file.

Terraform will create the required infrastructure including the database,
service accounts, storage bucket, keys, and secrets. **As a one-time
operation**, Terraform will also migrate the database schema and build/deploy
the initial set of services on Cloud Run. Terraform does not manage the
lifecycle of those resources beyond their initial creation.

### Local development and testing example deployment

The default Terraform deployment is a production-ready, high traffic deployment.
For local development and testing, you may want to use a less powerful setup:

<<<<<<< HEAD
   ```console
   terraform apply \
     -var project=${PROJECT_ID} \
     -var cloudsql_tier="db-custom-1-3840" \
     -var cloudsql_disk_size_gb="16"
   ```

### Changing Regions

To enable deployment flexibility, the target region for the different resource
types are exposed as terraform variables in `vars.tf`. Each region or location
variable may be changed, however, they are not necessarily independent. The
comments for each variable make a note of required dependencies and also link
to the associated docs page listing the valid values.

Note that, not all resources used by this project are currently available in
all regions, but bringing up infrastructure in different regions needs careful
consideration as geographic location of resources does impact service
performance.

Changing the deployment region can be accomplished by setting the new value on
the command line, in the same way as other variables are set in the examples
above. However, every call to `terraform apply` must use the same values, or
else terraform will attempt to move the resource from its original deployment
location to the default location; this is not always possible and may result in
an error.

To simplify the process it is often easier to change the defaults for your
deployment in `vars.tf`. Alternatively, if you have multiple deployments you
can add a file with the `.tfvars` suffix to hold your variable definitions and
then use `terraform apply -var-file="<example>.tfvars"` to deploy the
infrastructure. Please read the
[terraform documentation](https://www.terraform.io/docs/configuration/variables.html#variable-definitions-tfvars-files)
for more details.
=======
```hcl
# terraform/terraform.tfvars
project               = "..."
cloudsql_tier         = "db-custom-1-3840"
cloudsql_disk_size_gb = "16"
```
>>>>>>> 2f1f6964
<|MERGE_RESOLUTION|>--- conflicted
+++ resolved
@@ -107,13 +107,12 @@
 The default Terraform deployment is a production-ready, high traffic deployment.
 For local development and testing, you may want to use a less powerful setup:
 
-<<<<<<< HEAD
-   ```console
-   terraform apply \
-     -var project=${PROJECT_ID} \
-     -var cloudsql_tier="db-custom-1-3840" \
-     -var cloudsql_disk_size_gb="16"
-   ```
+```hcl
+# terraform/terraform.tfvars
+project               = "..."
+cloudsql_tier         = "db-custom-1-3840"
+cloudsql_disk_size_gb = "16"
+```
 
 ### Changing Regions
 
@@ -133,20 +132,4 @@
 above. However, every call to `terraform apply` must use the same values, or
 else terraform will attempt to move the resource from its original deployment
 location to the default location; this is not always possible and may result in
-an error.
-
-To simplify the process it is often easier to change the defaults for your
-deployment in `vars.tf`. Alternatively, if you have multiple deployments you
-can add a file with the `.tfvars` suffix to hold your variable definitions and
-then use `terraform apply -var-file="<example>.tfvars"` to deploy the
-infrastructure. Please read the
-[terraform documentation](https://www.terraform.io/docs/configuration/variables.html#variable-definitions-tfvars-files)
-for more details.
-=======
-```hcl
-# terraform/terraform.tfvars
-project               = "..."
-cloudsql_tier         = "db-custom-1-3840"
-cloudsql_disk_size_gb = "16"
-```
->>>>>>> 2f1f6964
+an error.