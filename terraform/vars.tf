--- conflicted
+++ resolved
@@ -294,11 +294,7 @@
 
 locals {
   default_revision_annotations = {
-<<<<<<< HEAD
-    "autoscaling.knative.dev/maxScale" : "1",
-=======
     "autoscaling.knative.dev/maxScale" : "10",
->>>>>>> 6584dcb1
     "run.googleapis.com/sandbox" : "gvisor"
     "run.googleapis.com/vpc-access-connector" : google_vpc_access_connector.connector.id
     "run.googleapis.com/vpc-access-egress" : "private-ranges-only"
