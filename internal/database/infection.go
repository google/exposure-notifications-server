// Copyright 2020 Google LLC
//
// Licensed under the Apache License, Version 2.0 (the "License");
// you may not use this file except in compliance with the License.
// You may obtain a copy of the License at
//
//      http://www.apache.org/licenses/LICENSE-2.0
//
// Unless required by applicable law or agreed to in writing, software
// distributed under the License is distributed on an "AS IS" BASIS,
// WITHOUT WARRANTIES OR CONDITIONS OF ANY KIND, either express or implied.
// See the License for the specific language governing permissions and
// limitations under the License.

package database

import (
	"context"
	"encoding/base64"
	"fmt"
	"strconv"
	"strings"
	"time"

	"github.com/google/exposure-notifications-server/internal/model"

	pgx "github.com/jackc/pgx/v4"
)

const (
	// InsertInfectionsBatchSize is the maximum number of infections that can be inserted at once.
	InsertInfectionsBatchSize = 500
)

// InfectionIterator iterates over a set of infections.
type InfectionIterator interface {
	// Next returns an infection and a flag indicating if the iterator is done (the infection will be nil when done==true).
	Next() (infection *model.Infection, done bool, err error)
	// Cursor returns a string that can be passed as LastCursor in FetchInfectionsCriteria when generating another iterator.
	Cursor() (string, error)
	// Close should be called when done iterating.
	Close() error
}

// IterateInfectionsCriteria is criteria to iterate infections.
type IterateInfectionsCriteria struct {
	IncludeRegions []string
	ExcludeRegions []string
	SinceTimestamp time.Time
	UntilTimestamp time.Time
	LastCursor     string

	// OnlyLocalProvenance indicates that only infections with LocalProvenance=true will be returned.
	OnlyLocalProvenance bool
}

// IterateInfections returns an iterator for infections meeting the criteria. Must call iterator's Close() method when done.
func (db *DB) IterateInfections(ctx context.Context, criteria IterateInfectionsCriteria) (InfectionIterator, error) {
	conn, err := db.pool.Acquire(ctx)
	if err != nil {
		return nil, fmt.Errorf("acquiring connection: %v", err)
	}
	// We don't defer Release() here because the iterator's Close() method will do it.

	offset := 0
	if criteria.LastCursor != "" {
		offsetStr, err := decodeCursor(criteria.LastCursor)
		if err != nil {
			return nil, fmt.Errorf("decoding cursor: %v", err)
		}
		offset, err = strconv.Atoi(offsetStr)
		if err != nil {
			return nil, fmt.Errorf("decoding cursor %v", err)
		}
	}

	query, args, err := generateQuery(criteria)
	if err != nil {
		return nil, fmt.Errorf("generating query: %v", err)
	}
	rows, err := conn.Query(ctx, query, args...)
	if err != nil {
		return nil, err
	}

	return &postgresInfectionIterator{rows: rows, offset: offset}, nil
}

type postgresInfectionIterator struct {
	rows   pgx.Rows
	offset int
}

func (i *postgresInfectionIterator) Next() (*model.Infection, bool, error) {
	if i.rows == nil {
		return nil, true, nil
	}

	if !i.rows.Next() {
		return nil, true, nil
	}

<<<<<<< HEAD
	var (
		m          model.Infection
		encodedKey string
		syncID     *int64
	)
	if err := i.rows.Scan(&encodedKey, &m.TransmissionRisk, &m.AppPackageName, &m.Regions, &m.IntervalNumber,
		&m.IntervalCount, &m.CreatedAt, &m.LocalProvenance, &m.VerificationAuthorityName, &syncID); err != nil {
=======
	if err := i.rows.Err(); err != nil {
		return nil, false, fmt.Errorf("iterating rows: %v", err)
	}

	var m model.Infection
	var encodedExposureKey string
	if err := i.rows.Scan(&encodedExposureKey, &m.TransmissionRisk, &m.AppPackageName, &m.Regions, &m.IntervalNumber,
		&m.IntervalCount, &m.CreatedAt, &m.LocalProvenance, &m.VerificationAuthorityName, &m.FederationSyncID); err != nil {
>>>>>>> 925c9a86
		return nil, false, err
	}

	var err error
	m.ExposureKey, err = decodeExposureKey(encodedKey)
	if err != nil {
		return nil, false, err
	}
	if syncID != nil {
		m.FederationSyncID = *syncID
	}
	i.offset++

	return &m, false, nil
}

func (i *postgresInfectionIterator) Cursor() (string, error) {
	// TODO: this is a pretty weak cursor solution, but not too bad since we'll typcially have queries ahead of the wipeout
	// and before the current ingestion window, and those should be stable.
	return encodeCursor(strconv.Itoa(i.offset)), nil
}

func (i *postgresInfectionIterator) Close() error {
	if i.rows != nil {
		i.rows.Close()
	}
	return nil
}

func generateQuery(criteria IterateInfectionsCriteria) (string, []interface{}, error) {
	q := `
		SELECT
			exposure_key, transmission_risk, app_package_name, regions, interval_number, interval_count,
			created_at, local_provenance, verification_authority_name, sync_id
		FROM
			Infection
		WHERE 1=1
		`
	var args []interface{}

	if len(criteria.IncludeRegions) == 1 {
		args = append(args, criteria.IncludeRegions)
		q += fmt.Sprintf(" AND (regions && $%d)", len(args)) // Operation "&&" means "array overlaps / intersects"
	}

	if len(criteria.ExcludeRegions) == 1 {
		args = append(args, criteria.ExcludeRegions)
		q += fmt.Sprintf(" AND NOT (regions && $%d)", len(args)) // Operation "&&" means "array overlaps / intersects"
	}

	if !criteria.SinceTimestamp.IsZero() {
		args = append(args, criteria.SinceTimestamp)
		q += fmt.Sprintf(" AND created_at > $%d", len(args))
	}

	if !criteria.UntilTimestamp.IsZero() {
		args = append(args, criteria.UntilTimestamp)
		q += fmt.Sprintf(" AND created_at <= $%d", len(args))
	}

	if criteria.OnlyLocalProvenance {
		args = append(args, true)
		q += fmt.Sprintf(" AND local_provenance = $%d", len(args))
	}

	q += " ORDER BY created_at"

	if criteria.LastCursor != "" {
		decoded, err := decodeCursor(criteria.LastCursor)
		if err != nil {
			return "", nil, err
		}
		args = append(args, decoded)
		q += fmt.Sprintf(" OFFSET $%d", len(args))
	}
	q = strings.ReplaceAll(q, "\n", " ")

	return q, args, nil
}

// InsertInfections inserts a set of infections.
func (db *DB) InsertInfections(ctx context.Context, infections []*model.Infection) error {
	err := db.inTx(ctx, pgx.ReadCommitted, func(tx pgx.Tx) error {
		const stmtName = "insert infections"
		_, err := tx.Prepare(ctx, stmtName, `
			INSERT INTO
				Infection
			    (exposure_key, transmission_risk, app_package_name, regions, interval_number, interval_count,
			     created_at, local_provenance, verification_authority_name, sync_id)
			VALUES
			  ($1, $2, $3, $4, $5, $6, $7, $8, $9, $10)
			ON CONFLICT (exposure_key) DO NOTHING
		`)
		if err != nil {
			return fmt.Errorf("preparing insert statment: %v", err)
		}

		for _, inf := range infections {
			var syncID *int64
			if inf.FederationSyncID != 0 {
				syncID = &inf.FederationSyncID
			}
			_, err := tx.Exec(ctx, stmtName, encodeExposureKey(inf.ExposureKey), inf.TransmissionRisk, inf.AppPackageName, inf.Regions, inf.IntervalNumber, inf.IntervalCount,
				inf.CreatedAt, inf.LocalProvenance, inf.VerificationAuthorityName, syncID)
			if err != nil {
				return fmt.Errorf("inserting infection: %v", err)
			}
		}
		return nil
	})
	if err != nil {
		return err
	}
	return nil
}

// DeleteInfections deletes infections created before "before" date. Returns the number of records deleted.
func (db *DB) DeleteInfections(ctx context.Context, before time.Time) (int64, error) {
	var count int64
	// ReadCommitted is sufficient here because we are dealing with historical, immutable rows.
	err := db.inTx(ctx, pgx.ReadCommitted, func(tx pgx.Tx) error {
		result, err := tx.Exec(ctx, `
			DELETE FROM
				Infection
			WHERE
				created_at < $1
			`, before)
		if err != nil {
			return fmt.Errorf("deleting infections: %v", err)
		}
		count = result.RowsAffected()
		return nil
	})
	if err != nil {
		return 0, err
	}
	return count, nil
}

func encodeCursor(s string) string {
	return base64.StdEncoding.EncodeToString([]byte(s))
}

func decodeCursor(encoded string) (string, error) {
	b, err := base64.StdEncoding.DecodeString(encoded)
	if err != nil {
		return "", fmt.Errorf("decoding cursor: %v", err)
	}
	return string(b), nil
}

func encodeExposureKey(b []byte) string {
	return base64.StdEncoding.EncodeToString(b)
}

func decodeExposureKey(encoded string) ([]byte, error) {
	return base64.StdEncoding.DecodeString(encoded)
}<|MERGE_RESOLUTION|>--- conflicted
+++ resolved
@@ -100,24 +100,17 @@
 		return nil, true, nil
 	}
 
-<<<<<<< HEAD
-	var (
+	if err := i.rows.Err(); err != nil {
+		return nil, false, fmt.Errorf("iterating rows: %v", err)
+	}
+
+  var (
 		m          model.Infection
 		encodedKey string
 		syncID     *int64
 	)
 	if err := i.rows.Scan(&encodedKey, &m.TransmissionRisk, &m.AppPackageName, &m.Regions, &m.IntervalNumber,
 		&m.IntervalCount, &m.CreatedAt, &m.LocalProvenance, &m.VerificationAuthorityName, &syncID); err != nil {
-=======
-	if err := i.rows.Err(); err != nil {
-		return nil, false, fmt.Errorf("iterating rows: %v", err)
-	}
-
-	var m model.Infection
-	var encodedExposureKey string
-	if err := i.rows.Scan(&encodedExposureKey, &m.TransmissionRisk, &m.AppPackageName, &m.Regions, &m.IntervalNumber,
-		&m.IntervalCount, &m.CreatedAt, &m.LocalProvenance, &m.VerificationAuthorityName, &m.FederationSyncID); err != nil {
->>>>>>> 925c9a86
 		return nil, false, err
 	}
 
