// Copyright 2020 Google LLC
//
// Licensed under the Apache License, Version 2.0 (the "License");
// you may not use this file except in compliance with the License.
// You may obtain a copy of the License at
//
//      http://www.apache.org/licenses/LICENSE-2.0
//
// Unless required by applicable law or agreed to in writing, software
// distributed under the License is distributed on an "AS IS" BASIS,
// WITHOUT WARRANTIES OR CONDITIONS OF ANY KIND, either express or implied.
// See the License for the specific language governing permissions and
// limitations under the License.

package database

import (
	"context"
	"errors"
	"fmt"
	"time"

	"github.com/google/exposure-notifications-server/internal/model"

	pgx "github.com/jackc/pgx/v4"
)

var (
	// ErrNotFound indicates that the requested record was not found in the database.
	ErrNotFound = errors.New("record not found")
)

// FinalizeSyncFn is used to finalize a historical sync record.
type FinalizeSyncFn func(maxTimestamp time.Time, totalInserted int) error

type queryRowFn func(ctx context.Context, query string, args ...interface{}) pgx.Row

// GetFederationQuery returns a query for given queryID. If not found, ErrNotFound will be returned.
func (db *DB) GetFederationQuery(ctx context.Context, queryID string) (*model.FederationQuery, error) {
	conn, err := db.pool.Acquire(ctx)
	if err != nil {
		return nil, fmt.Errorf("acquiring connection: %v", err)
	}
	defer conn.Release()

	return getFederationQuery(ctx, queryID, conn.QueryRow)
}

func getFederationQuery(ctx context.Context, queryID string, queryRow queryRowFn) (*model.FederationQuery, error) {
	row := queryRow(ctx, `
		SELECT
			query_id, server_addr, include_regions, exclude_regions, last_timestamp
		FROM
			FederationQuery 
		WHERE 
			query_id=$1
		`, queryID)

	// See https://www.opsdash.com/blog/postgres-arrays-golang.html for working with Postgres arrays in Go.
	q := model.FederationQuery{}
	if err := row.Scan(&q.QueryID, &q.ServerAddr, &q.IncludeRegions, &q.ExcludeRegions, &q.LastTimestamp); err != nil {
		if err == pgx.ErrNoRows {
			return nil, ErrNotFound
		}
		return nil, fmt.Errorf("scanning results: %v", err)
	}
	return &q, nil
}

// AddFederationQuery adds a FederationQuery entity. It will overwrite a query with matching q.queryID if it exists.
func (db *DB) AddFederationQuery(ctx context.Context, q *model.FederationQuery) error {
	return db.inTx(ctx, pgx.Serializable, func(tx pgx.Tx) error {
		existing := true
		if _, err := getFederationQuery(ctx, q.QueryID, tx.QueryRow); err != nil {
			if err == ErrNotFound {
				existing = false
			} else {
				return fmt.Errorf("getting existing federation query %s: %v", q.QueryID, err)
			}
		}

		if existing {
			_, err := tx.Exec(ctx, `
				DELETE FROM
					FederationQuery
				WHERE
					query_id=$1
			`, q.QueryID)
			if err != nil {
				return fmt.Errorf("deleting existing federation query %s: %v", q.QueryID, err)
			}
		}

		_, err := tx.Exec(ctx, `
			INSERT INTO
				FederationQuery
				(query_id, server_addr, include_regions, exclude_regions, last_timestamp)
			VALUES
				($1, $2, $3, $4, $5)
		`, q.QueryID, q.ServerAddr, q.IncludeRegions, q.ExcludeRegions, q.LastTimestamp)
		if err != nil {
			return fmt.Errorf("inserting federation query: %v", err)
		}
		return nil
	})
}

// GetFederationSync returns a federation sync record for given syncID. If not found, ErrNotFound will be returned.
func (db *DB) GetFederationSync(ctx context.Context, syncID int64) (*model.FederationSync, error) {
	conn, err := db.pool.Acquire(ctx)
	if err != nil {
		return nil, fmt.Errorf("acquiring connection: %v", err)
	}
	defer conn.Release()

	return getFederationSync(ctx, syncID, conn.QueryRow)
}

func getFederationSync(ctx context.Context, syncID int64, queryRowContext queryRowFn) (*model.FederationSync, error) {
	row := queryRowContext(ctx, `
		SELECT
			sync_id, query_id, started, completed, insertions, max_timestamp
		FROM
			FederationSync
		WHERE
			sync_id=$1
		`, syncID)

	s := model.FederationSync{}
	if err := row.Scan(&s.SyncID, &s.QueryID, &s.Started, &s.Completed, &s.Insertions, &s.MaxTimestamp); err != nil {
		if err == pgx.ErrNoRows {
			return nil, ErrNotFound
		}
		return nil, fmt.Errorf("scanning results: %v", err)
	}
	return &s, nil
}

// StartFederationSync stores a historical record of a query sync starting. It returns a FederationSync key, and a FinalizeSyncFn that must be invoked to finalize the historical record.
func (db *DB) StartFederationSync(ctx context.Context, q *model.FederationQuery, started time.Time) (int64, FinalizeSyncFn, error) {
	conn, err := db.pool.Acquire(ctx)
	if err != nil {
		return 0, nil, fmt.Errorf("acquiring connection: %v", err)
	}
	defer conn.Release()

	// startedTime is used internally to compute a Duration between here and when finalize function below is executed.
	// This allows the finalize function to not request a completed Time parameter.
	startedTimer := time.Now().UTC()

	var syncID int64
	row := conn.QueryRow(ctx, `
		INSERT INTO
			FederationSync
			(query_id, started)
		VALUES
			($1, $2)
		RETURNING sync_id
		`, q.QueryID, started)
	if err := row.Scan(&syncID); err != nil {
		return 0, nil, fmt.Errorf("fetching sync_id: %v", err)
	}

	finalize := func(maxTimestamp time.Time, totalInserted int) error {
		completed := started.Add(time.Now().UTC().Sub(startedTimer))
<<<<<<< HEAD
		return db.inTx(ctx, pgx.Serializable, func(tx pgx.Tx) error {
=======

		err := db.inTx(ctx, pgx.Serializable, func(tx pgx.Tx) error {
>>>>>>> fe002775
			// Special case: when no keys are pulled, the maxTimestamp will be 0, so we don't update the
			// FederationQuery in this case to prevent it from going back and fetching old keys from the past.
			if totalInserted > 0 {
				_, err = tx.Exec(ctx, `
					UPDATE
						FederationQuery
					SET
						last_timestamp = $1
					WHERE
						query_id = $2
			`, maxTimestamp, q.QueryID)
				if err != nil {
					return fmt.Errorf("updating federation query: %v", err)
				}
			}

			var max *time.Time
			if totalInserted > 0 {
				max = &maxTimestamp
			}
			_, err = tx.Exec(ctx, `
				UPDATE
					FederationSync
				SET
					completed = $1,
					insertions = $2,
					max_timestamp = $3
				WHERE
					sync_id = $4
			`, completed, totalInserted, max, syncID)
			if err != nil {
				return fmt.Errorf("updating federation sync: %v", err)
			}
			return nil
		})
	}

	return syncID, finalize, nil
}<|MERGE_RESOLUTION|>--- conflicted
+++ resolved
@@ -163,12 +163,8 @@
 
 	finalize := func(maxTimestamp time.Time, totalInserted int) error {
 		completed := started.Add(time.Now().UTC().Sub(startedTimer))
-<<<<<<< HEAD
+
 		return db.inTx(ctx, pgx.Serializable, func(tx pgx.Tx) error {
-=======
-
-		err := db.inTx(ctx, pgx.Serializable, func(tx pgx.Tx) error {
->>>>>>> fe002775
 			// Special case: when no keys are pulled, the maxTimestamp will be 0, so we don't update the
 			// FederationQuery in this case to prevent it from going back and fetching old keys from the past.
 			if totalInserted > 0 {
