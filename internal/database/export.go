--- conflicted
+++ resolved
@@ -102,21 +102,8 @@
 }
 
 func (i *postgresExportConfigIterator) Next() (*model.ExportConfig, bool, error) {
-<<<<<<< HEAD
 	if done, err := i.iter.next(); done {
 		return nil, done, err
-=======
-	if i.rows == nil {
-		return nil, true, nil
-	}
-
-	if !i.rows.Next() {
-		return nil, true, i.rows.Err()
-	}
-
-	if err := i.rows.Err(); err != nil {
-		return nil, false, fmt.Errorf("iterating rows: %v", err)
->>>>>>> 5004c0a1
 	}
 
 	var m model.ExportConfig
@@ -133,15 +120,7 @@
 }
 
 func (i *postgresExportConfigIterator) Close() error {
-<<<<<<< HEAD
 	return i.iter.close()
-=======
-	if i.rows != nil {
-		i.rows.Close()
-		return i.rows.Err()
-	}
-	return nil
->>>>>>> 5004c0a1
 }
 
 // LatestExportBatchEnd returns the end time of the most recent ExportBatch for
