--- conflicted
+++ resolved
@@ -30,17 +30,10 @@
 	defer conn.Release()
 
 	query := `
-<<<<<<< HEAD
-	    SELECT
-	    	app_package_name, apk_digest, enforce_apk_digest, cts_profile_match, basic_integrity, max_age_seconds,
-	    	clock_skew_seconds, allowed_regions, all_regions, bypass_safetynet
-	    FROM
-			APIConfig`
-=======
     SELECT
-    app_package_name, platform, apk_digest, enforce_apk_digest, cts_profile_match, basic_integrity, max_age_seconds, clock_skew_seconds, allowed_regions, all_regions, bypass_safetynet
+      app_package_name, platform, apk_digest, enforce_apk_digest, cts_profile_match, basic_integrity, max_age_seconds,
+      clock_skew_seconds, allowed_regions, all_regions, bypass_safetynet
     FROM APIConfig`
->>>>>>> bca85198
 	rows, err := conn.Query(ctx, query)
 	if err != nil {
 		return nil, err
