--- conflicted
+++ resolved
@@ -62,11 +62,7 @@
 	// Can be changed with a different secret manager interface.
 	// TODO(mikehelmick): Make this extensible to other providers.
 	// TODO(sethvargo): Make TTL configurable.
-<<<<<<< HEAD
 	sm, err := secrets.NewCacher(ctx, secrets.NewHashiCorpVault, 5*time.Minute)
-=======
-	sm, err := secrets.NewCacher(ctx, secrets.NewGCPSecretManager, 5*time.Minute)
->>>>>>> 3817f3d1
 	if err != nil {
 		return nil, nil, fmt.Errorf("unable to connect to secret manager: %v", err)
 	}
@@ -90,7 +86,6 @@
 		}
 		opts = append(opts, serverenv.WithKeyManager(km))
 	}
-
 	// TODO(mikehelmick): Make this extensible to other providers.
 	if _, ok := config.(BlobStorageConfigProvider); ok {
 		storage, err := storage.NewFilesystemStorage(ctx)
