--- conflicted
+++ resolved
@@ -88,12 +88,8 @@
 	}
 
 	if _, ok := config.(BlobStorageConfigProvider); ok {
-<<<<<<< HEAD
-		storage, err := storage.NewFilesystemStorage(ctx)
-=======
 		provider := config.(BlobStorageConfigProvider)
 		blobStore, err := storage.CreateBlobstore(ctx, provider.BlobStorage())
->>>>>>> ae053894
 		if err != nil {
 			return nil, nil, fmt.Errorf("unable to connect to storage system: %v", err)
 		}
