// Copyright 2020 Google LLC
//
// Licensed under the Apache License, Version 2.0 (the "License");
// you may not use this file except in compliance with the License.
// You may obtain a copy of the License at
//
//      http://www.apache.org/licenses/LICENSE-2.0
//
// Unless required by applicable law or agreed to in writing, software
// distributed under the License is distributed on an "AS IS" BASIS,
// WITHOUT WARRANTIES OR CONDITIONS OF ANY KIND, either express or implied.
// See the License for the specific language governing permissions and
// limitations under the License.

// Package publish defines the exposure keys publishing API.
package publish

import (
	"context"
	"crypto/rand"
	"encoding/base64"
	"errors"
	"fmt"
	"math/big"
	"net/http"
	"time"

	"go.opencensus.io/stats"
	"go.opencensus.io/trace"

	"github.com/google/exposure-notifications-server/internal/authorizedapp"
	"github.com/google/exposure-notifications-server/internal/middleware"
	"github.com/google/exposure-notifications-server/internal/pb"
	"github.com/google/exposure-notifications-server/internal/publish/database"
	"github.com/google/exposure-notifications-server/internal/publish/model"
	"github.com/google/exposure-notifications-server/internal/revision"
	revisiondb "github.com/google/exposure-notifications-server/internal/revision/database"
	"github.com/google/exposure-notifications-server/internal/serverenv"
	"github.com/google/exposure-notifications-server/internal/verification"
	verifydb "github.com/google/exposure-notifications-server/internal/verification/database"
	verifyapi "github.com/google/exposure-notifications-server/pkg/api/v1"
	"github.com/google/exposure-notifications-server/pkg/base64util"
	"github.com/google/exposure-notifications-server/pkg/logging"
	obs "github.com/google/exposure-notifications-server/pkg/observability"
	"github.com/google/exposure-notifications-server/pkg/server"
	"github.com/gorilla/mux"
	"github.com/mikehelmick/go-chaff"
)

const (
	HeaderAPIVersion = "x-api-version"
)

type Server struct {
	config                *Config
	env                   *serverenv.ServerEnv
	transformer           *model.Transformer
	database              *database.PublishDB
	tokenManager          *revision.TokenManager
	tracker               *chaff.Tracker
	tokenAAD              []byte
	authorizedAppProvider authorizedapp.Provider
	verifier              *verification.Verifier
}

func NewServer(ctx context.Context, cfg *Config, env *serverenv.ServerEnv) (*Server, error) {
	logger := logging.FromContext(ctx).Named("publish")

	logger.Debugw("creating server",
		"max_keys_on_publish", cfg.MaxKeysOnPublish,
		"max_same_start_interval_keys", cfg.MaxSameStartIntervalKeys,
		"max_interval_age", cfg.MaxIntervalAge,
		"truncate_window", cfg.TruncateWindow)
	if cfg.DebugReleaseSameDayKeys() {
		logger.Warnw("SERVER IS IN DEBUG MODE - KEYS MAY BE RELEASED EARLY!")
	}

	if env.Database() == nil {
		return nil, fmt.Errorf("missing database in server environment")
	}
	if env.AuthorizedAppProvider() == nil {
		return nil, fmt.Errorf("missing AuthorizedApp provider in server environment")
	}

	transformer, err := model.NewTransformer(cfg)
	if err != nil {
		return nil, fmt.Errorf("model.NewTransformer: %w", err)
	}

	verifier, err := verification.New(verifydb.New(env.Database()), &cfg.Verification)
	if err != nil {
		return nil, fmt.Errorf("verification.New: %w", err)
	}

	aadBytes := cfg.RevisionToken.AAD
	if len(aadBytes) == 0 {
		return nil, fmt.Errorf("must provide Additional Authenticated Data (AAD) for revision token encryption in REVISION_TOKEN_AAD env variable")
	}
	revisionKeyConfig := revisiondb.KMSConfig{
		WrapperKeyID: cfg.RevisionToken.KeyID,
		KeyManager:   env.GetKeyManager(),
	}
	revisionDB, err := revisiondb.New(env.Database(), &revisionKeyConfig)
	if err != nil {
		return nil, fmt.Errorf("revisiondb.New: %w", err)
	}
	tm, err := revision.New(ctx, revisionDB, cfg.RevisionKeyCacheDuration, cfg.RevisionToken.MinLength)
	if err != nil {
		return nil, fmt.Errorf("revision.New: %w", err)
	}

	if err := cfg.Validate(); err != nil {
		return nil, fmt.Errorf("config validation: %w", err)
	}

	chaffer, err := chaff.NewTracker(chaff.NewJSONResponder(chaffPublishResponse), chaff.DefaultCapacity)
	if err != nil {
		return nil, fmt.Errorf("error making chaffer: %w", err)
	}

	return &Server{
		env:                   env,
		transformer:           transformer,
		config:                cfg,
		database:              database.New(env.Database()),
		tracker:               chaffer,
		tokenManager:          tm,
		tokenAAD:              aadBytes,
		authorizedAppProvider: env.AuthorizedAppProvider(),
		verifier:              verifier,
	}, nil
}

func (s *Server) Routes(ctx context.Context) *mux.Router {
	logger := logging.FromContext(ctx).Named("publish")

	r := mux.NewRouter()
	r.Use(middleware.ProcessChaff(s.tracker))
	r.Use(middleware.PopulateRequestID())
	r.Use(middleware.PopulateObservability())
	r.Use(middleware.PopulateLogger(logger))
	r.Use(middleware.ProcessMaintenance(s.config))

	r.Handle("/health", server.HandleHealthz(s.env.Database()))

	// Handle v1 API - this route has to come before the v1alpha route because of
	// path matching.
	r.Handle("/v1/publish", s.handlePublishV1())
	r.Handle("/v1/publish/", http.NotFoundHandler())

	// Handle stats retrieval API
	r.Handle("/v1/stats", s.handleStats())
	r.Handle("/v1/stats/", http.NotFoundHandler())

	// Serving of v1alpha1 is on by default, but can be disabled through env var.
	if s.config.EnableV1Alpha1API {
		r.Handle("/", s.handlePublishV1Alpha1())
	}

	return r
}

type response struct {
	status      int
	pubResponse *verifyapi.PublishResponse

	// metrics is a function to execute to publish metrics
	metrics func()
}

func generatePadding(minPadding, paddingRange int64) (string, error) {
	minBytes := minPadding
	if minBytes <= 0 {
		minBytes = 1024
	}
	padRange := paddingRange
	if padRange <= 0 {
		padRange = 1024
	}

	bi, err := rand.Int(rand.Reader, big.NewInt(padRange))
	if err != nil {
		return "", fmt.Errorf("padding: failed to generate random number: %w", err)
	}
	i := int(bi.Int64() + minBytes)

	b := make([]byte, i)
	n, err := rand.Read(b)
	if err != nil {
		return "", fmt.Errorf("padding: failed to read bytes: %w", err)
	}
	if n < i {
		return "", fmt.Errorf("padding: wrote less bytes than expected")
	}

	return base64.StdEncoding.EncodeToString(b), nil
}

// versionBridge closes the gap in up-leveling v1alpha1 to v1 API.
type versionBridge struct {
	AdditionalRegions []string
}

func newVersionBridge(regions []string) *versionBridge {
	b := versionBridge{
		AdditionalRegions: make([]string, len(regions)),
	}
	copy(b.AdditionalRegions, regions)
	return &b
}

// process runs the publish business logic over a "v1" version of the publish request
// and knows how to join in data from previous versions (the provided versionBridge)
func (s *Server) process(ctx context.Context, data *verifyapi.Publish, platform string, bridge *versionBridge) *response {
	ctx, span := trace.StartSpan(ctx, "(*publish.PublishHandler).process")
	defer span.End()

	blame := obs.BlameNone
	result := obs.ResultOK
	defer obs.RecordLatency(ctx, time.Now(), mLatencyMs, &blame, &result)

	logger := logging.FromContext(ctx).Named("process").
		With("health_authority_id", data.HealthAuthorityID)

	logger.Info("publish API request")

	appConfig, err := s.authorizedAppProvider.AppConfig(ctx, data.HealthAuthorityID)
	if err != nil {
		// Config loaded, but app with that name isn't registered. This can also
		// happen if the app was recently registered but the cache hasn't been
		// refreshed.
		if errors.Is(err, authorizedapp.ErrAppNotFound) {
			message := fmt.Sprintf("unauthorized health authority: %v", data.HealthAuthorityID)
			span.SetStatus(trace.Status{Code: trace.StatusCodeInternal, Message: message})
			blame = obs.BlameClient
			result = obs.ResultError("ERROR_UNAUTHORIZED_HEALTH_AUTHORITY")
			return &response{
				status: http.StatusUnauthorized,
				pubResponse: &verifyapi.PublishResponse{
					ErrorMessage: message,
					Code:         verifyapi.ErrorUnknownHealthAuthorityID,
				},
			}
		}

		// A higher-level configuration error occurred, likely while trying to read
		// from the database. This is retryable, although won't succeed if the error
		// isn't transient.
		// This message (and logging) will only contain the AppPkgName from the request
		// and no other data from the request.
		message := fmt.Sprintf("error loading health authority config: %v", err)
		span.SetStatus(trace.Status{Code: trace.StatusCodeInternal, Message: message})
		blame = obs.BlameServer
		result = obs.ResultError("ERROR_LOADING_HEALTH_AUTHORITY")
		return &response{
			status: http.StatusNotFound,
			pubResponse: &verifyapi.PublishResponse{
				ErrorMessage: message,
				Code:         verifyapi.ErrorUnableToLoadHealthAuthority,
			},
		}
	}

	// In the v1 API - regions aren't passed. They may be passed from v1Apha1
	var regions []string
	if bridge != nil && len(bridge.AdditionalRegions) > 0 {
		regions = bridge.AdditionalRegions
		// Authorized regions only need to checked if they are coming in from the
		// v1alpha1 version of the API.
		for _, r := range regions {
			if !appConfig.IsAllowedRegion(r) {
				err := fmt.Errorf("app %v tried to write to unauthorized region %v", appConfig.AppPackageName, r)
				message := fmt.Sprintf("verifying allowed regions: %v", err)
				span.SetStatus(trace.Status{Code: trace.StatusCodePermissionDenied, Message: message})
				blame = obs.BlameClient
				result = obs.ResultError("ERROR_REGION_NOT_AUTHORIZED")
				return &response{
					status: http.StatusUnauthorized,
					pubResponse: &verifyapi.PublishResponse{
						ErrorMessage: message, // Error code omitted, since this isn't in the v1 path.
					},
				}
			}
		}
	}
	// If regions is still empty (normal for v1 request), copy the regions from
	// the authorized app config.
	if len(regions) == 0 {
		regions = appConfig.AllAllowedRegions()
	}
	// And - worse case, still no regions and server default set.
	if len(regions) == 0 && s.config.DefaultRegion != "" {
		regions = append(regions, s.config.DefaultRegion)
	}

	// Verify that there is at least one region set by API call or by one of the
	// generous defaults. If there isn't a region set, then the TEKs
	// won't be retrievable, so we ensure there is something set.
	if len(regions) == 0 {
		logger.Errorf("No regions present in request or configured for HealthAuthorityID: %v", data.HealthAuthorityID)
		message := fmt.Sprintf("unknown health authority regions for %v", data.HealthAuthorityID)
		span.SetStatus(trace.Status{Code: trace.StatusCodePermissionDenied, Message: message})
		blame = obs.BlameClient
		result = obs.ResultError("ERROR_REGION_NOT_SPECIFIED")
		return &response{
			status: http.StatusInternalServerError,
			pubResponse: &verifyapi.PublishResponse{
				ErrorMessage: message,
				Code:         verifyapi.ErrorHealthAuthorityMissingRegionConfiguration,
			},
		}
	}

	// Perform health authority certificate verification.
	verifiedClaims, err := s.verifier.VerifyDiagnosisCertificate(ctx, appConfig, data)
	if err != nil {
		if appConfig.BypassHealthAuthorityVerification {
			logger.Warnf("bypassing health authority certificate verification health authority: %v", appConfig.AppPackageName)
			stats.Record(ctx, mVerificationBypassed.M(1))
		} else {
			message := fmt.Sprintf("unable to validate diagnosis verification: %v", err)
			if s.config.DebugLogBadCertificates {
				logger.Errorw(message, "error", err, "jwt", data.VerificationPayload)
			} else {
				logger.Errorw(message, "error", err)
			}
			span.SetStatus(trace.Status{Code: trace.StatusCodeInvalidArgument, Message: message})
			blame = obs.BlameClient
			result = obs.ResultError("BAD_VERIFICATION")
			return &response{
				status: http.StatusUnauthorized,
				pubResponse: &verifyapi.PublishResponse{
					ErrorMessage: message,
					Code:         verifyapi.ErrorVerificationCertificateInvalid,
				},
			}
		}
	}

	// Examine the revision token. It is expected that it is missing in most cases.
	var token *pb.RevisionTokenData
	decryptFail := false
	if len(data.RevisionToken) != 0 {
		encryptedToken, err := base64util.DecodeString(data.RevisionToken)
		if err != nil {
			logger.Errorf("unable to decode revision token, proceeding without: %v", err)
		} else {
			token, err = s.tokenManager.UnmarshalRevisionToken(ctx, encryptedToken, s.tokenAAD)
			if err != nil {
				logger.Errorf("unable to unmarshall / decrypt revision token. Treating as if none was provided: %v", err)
				token = nil // just in case.
				decryptFail = true
			}
		}
	}

	batchTime := time.Now()
	result, transformError := s.transformer.TransformPublish(ctx, data, regions, verifiedClaims, batchTime)
	// Break apart the result object for easier usage below.
	exposures := result.Exposures
	publishInfo := result.PublishInfo
	transformWarnings := result.Warnings
	// Check for non-recoverable error. It is possible that individual keys are dropped, but if there
	// are any valid ones, we will try and move forward.
	// If at the end, there is a success, the transformError will be returned as supplemental information.
	if transformError != nil && len(exposures) == 0 {
		message := fmt.Sprintf("unable to read request data: %v", transformError)
		logger.Error(message)
		span.SetStatus(trace.Status{Code: trace.StatusCodeInvalidArgument, Message: message})
		blame = obs.BlameClient
		result = obs.ResultError("TRANSFORM_FAILED")
		return &response{
			status: http.StatusBadRequest,
			pubResponse: &verifyapi.PublishResponse{
				ErrorMessage: message,
				Code:         verifyapi.ErrorBadRequest,
				Warnings:     transformWarnings,
			},
		}
	}

	// Add in the platform
	if publishInfo != nil {
		publishInfo.Platform = platform
	}

	resp, err := s.database.InsertAndReviseExposures(ctx, &database.InsertAndReviseExposuresRequest{
		Incoming:    exposures,
		Token:       token,
		PublishInfo: publishInfo,

		RequireToken:          !appConfig.BypassRevisionToken,
		AllowPartialRevisions: s.config.AllowPartialRevisions,
	})
	if err != nil {
		status := http.StatusBadRequest
		var logMessage, errorMessage, errorCode string
		var errInvalidReportTypeTransition *model.ErrorKeyInvalidReportTypeTransition
		switch {
		case decryptFail || errors.Is(err, database.ErrExistingKeyNotInToken) || errors.Is(err, database.ErrRevisionTokenMetadataMismatch):
			logMessage = fmt.Sprintf("revision token present, but invalid: %v", err)
			errorMessage = "revision token is invalid"
			errorCode = verifyapi.ErrorInvalidRevisionToken
			blame = obs.BlameClient
			result = obs.ResultError("INVALID_REVISION_TOKEN")
		case errors.Is(err, database.ErrNoRevisionToken):
			logMessage = "no revision token"
			errorMessage = "no revision token, but sent existing keys"
			errorCode = verifyapi.ErrorMissingRevisionToken
			blame = obs.BlameClient
			result = obs.ResultError("MISSING_REVISION_TOKEN")
		case errors.Is(err, model.ErrorKeyAlreadyRevised):
			logMessage = "key already revised"
			errorMessage = "key was already revised"
			errorCode = verifyapi.ErrorKeyAlreadyRevised
			blame = obs.BlameClient
			result = obs.ResultError("KEY_ALREADY_REVISED")
		case errors.As(err, &errInvalidReportTypeTransition):
			logMessage = errInvalidReportTypeTransition.Error()
			errorMessage = errInvalidReportTypeTransition.Error()
			errorCode = verifyapi.ErrorInvalidReportTypeTransition
			blame = obs.BlameClient
			result = obs.ResultError("INVALID_REPORT_TYPE_TRANSISION")
		default:
			logMessage = fmt.Sprintf("error writing exposure record: %v", err)
			errorMessage = http.StatusText(http.StatusInternalServerError)
			errorCode = verifyapi.ErrorInternalError
			logger.Errorw("publish error", "error", logMessage)
			blame = obs.BlameServer
			result = obs.ResultError("ERROR_DB_WRITE")
		}
		logger.Debugw("publish error", "error", logMessage)
		span.SetStatus(trace.Status{Code: trace.StatusCodeInternal, Message: logMessage})
		return &response{
			status: status,
			pubResponse: &verifyapi.PublishResponse{
				ErrorMessage: errorMessage,
				Code:         errorCode,
				Warnings:     transformWarnings,
			},
		}
	}

	// Build the new revision token. Union of existing token take + new exposures.
	var keep pb.RevisionTokenData
	if token != nil {
		// put existing tokens that aren't too old back in the token.
		retainInterval := model.IntervalNumber(batchTime.Add(-1 * s.config.MaxIntervalAge))
		for _, rk := range token.RevisableKeys {
			if rk.IntervalNumber+rk.IntervalCount >= retainInterval {
				keep.RevisableKeys = append(keep.RevisableKeys, rk)
			}
		}
	}
	newToken, err := s.tokenManager.MakeRevisionToken(ctx, &keep, resp.Exposures, s.tokenAAD)
	if err != nil {
		// In this case, an empty revision token is returned. The rest of the request
		// was handled correctly.
		logger.Errorf("unable to make new revision token: %v", err)
		newToken = make([]byte, 0)
	}

	span.AddAttributes(trace.Int64Attribute("exposures_inserted", int64(resp.Inserted)))
	span.AddAttributes(trace.Int64Attribute("exposures_revised", int64(resp.Revised)))
	span.AddAttributes(trace.Int64Attribute("exposures_dropped", int64(resp.Dropped)))
	logger.Infow("published exposures",
		"inserted", resp.Inserted,
		"updated", resp.Revised,
		"dropped", resp.Dropped)

	publishResponse := verifyapi.PublishResponse{
		RevisionToken:     base64.StdEncoding.EncodeToString(newToken),
		InsertedExposures: int(resp.Inserted),
		Warnings:          transformWarnings,
	}
	// If there was a partial failure on transform, add that information back into the success response.
	if transformError != nil {
		publishResponse.Code = verifyapi.ErrorPartialFailure
		publishResponse.ErrorMessage = transformError.Error()
	}

	return &response{
		status:      http.StatusOK,
		pubResponse: &publishResponse,
<<<<<<< HEAD
=======
		metrics: func() {
			stats.Record(ctx, mExposuresInserted.M(int64(resp.Inserted)))
			stats.Record(ctx, mExposuresRevised.M(int64(resp.Revised)))
			stats.Record(ctx, mExposuresDropped.M(int64(resp.Dropped)))
		},
>>>>>>> ce5eecb5
	}
}

// chaffPushResponse takes a chaffing string, and builds a chaff response.
func chaffPublishResponse(s string) interface{} {
	return verifyapi.PublishResponse{Padding: s}
}<|MERGE_RESOLUTION|>--- conflicted
+++ resolved
@@ -482,14 +482,11 @@
 	return &response{
 		status:      http.StatusOK,
 		pubResponse: &publishResponse,
-<<<<<<< HEAD
-=======
 		metrics: func() {
 			stats.Record(ctx, mExposuresInserted.M(int64(resp.Inserted)))
 			stats.Record(ctx, mExposuresRevised.M(int64(resp.Revised)))
 			stats.Record(ctx, mExposuresDropped.M(int64(resp.Dropped)))
 		},
->>>>>>> ce5eecb5
 	}
 }
 
