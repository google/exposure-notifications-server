// Copyright 2020 Google LLC
//
// Licensed under the Apache License, Version 2.0 (the "License");
// you may not use this file except in compliance with the License.
// You may obtain a copy of the License at
//
//      http://www.apache.org/licenses/LICENSE-2.0
//
// Unless required by applicable law or agreed to in writing, software
// distributed under the License is distributed on an "AS IS" BASIS,
// WITHOUT WARRANTIES OR CONDITIONS OF ANY KIND, either express or implied.
// See the License for the specific language governing permissions and
// limitations under the License.

// Package publish defines the exposure keys publishing API.
package publish

import (
	"fmt"
	"net/http"

	"go.opencensus.io/stats"
	"go.opencensus.io/trace"

	"github.com/google/exposure-notifications-server/internal/jsonutil"
	"github.com/google/exposure-notifications-server/internal/maintenance"
	verifyapi "github.com/google/exposure-notifications-server/pkg/api/v1"
	"github.com/google/exposure-notifications-server/pkg/api/v1alpha1"
	"github.com/google/exposure-notifications-server/pkg/logging"
	"github.com/mikehelmick/go-chaff"
)

func (h *PublishHandler) handleV1Apha1Request(w http.ResponseWriter, r *http.Request) *response {
	ctx, span := trace.StartSpan(r.Context(), "(*publish.PublishHandler).handleRequest")
	defer span.End()

	w.Header().Set(HeaderAPIVersion, "v1alpha")

	var data v1alpha1.Publish
	code, err := jsonutil.Unmarshal(w, r, &data)
	if err != nil {
		message := fmt.Sprintf("error unmarshalling API call, code: %v: %v", code, err)
		span.SetStatus(trace.Status{Code: trace.StatusCodeInternal, Message: message})
		return &response{
			status:      code,
			pubResponse: &verifyapi.PublishResponse{ErrorMessage: message}, // will be down-converted in ServeHTTP
			metrics: func() {
				stats.Record(ctx, mBadJSON.M(1))
			},
		}
	}

	// Upconvert the exposure key records.
	v1keys := make([]verifyapi.ExposureKey, len(data.Keys))
	for i, k := range data.Keys {
		v1keys[i] = verifyapi.ExposureKey{
			Key:              k.Key,
			IntervalNumber:   k.IntervalNumber,
			IntervalCount:    k.IntervalCount,
			TransmissionRisk: k.TransmissionRisk,
		}
	}

	// Upconvert v1alpha1 to verifyapi.
	publish := verifyapi.Publish{
		Keys:                 v1keys,
		HealthAuthorityID:    data.AppPackageName,
		VerificationPayload:  data.VerificationPayload,
		HMACKey:              data.HMACKey,
		SymptomOnsetInterval: data.SymptomOnsetInterval,
		Traveler:             len(data.Regions) > 1, // if the key is in more than 1 region, upgrade to traveler status.
		RevisionToken:        data.RevisionToken,
		Padding:              data.Padding,
	}
	bridge := newVersionBridge(data.Regions)

	clientPlatform := platform(r.UserAgent())
	return h.process(ctx, &publish, clientPlatform, bridge)
}

func (h *PublishHandler) HandleV1Alpha1() http.Handler {
	mResponder := maintenance.New(h.config)
	return h.tracker.HandleTrack(chaff.HeaderDetector("X-Chaff"),
		mResponder.Handle(
			http.HandlerFunc(func(w http.ResponseWriter, r *http.Request) {
				response := h.handleV1Apha1Request(w, r)

				ctx := r.Context()

<<<<<<< HEAD
				if err := response.padResponse(h.config); err != nil {
					stats.Record(ctx, mPaddingFailed.M(1))
=======
				if padding, err := generatePadding(h.config.ResponsePaddingMinBytes, h.config.ResponsePaddingRange); err != nil {
					stats.Record(ctx, publish.PaddingFailed.M(1))
>>>>>>> 829a819c
					logging.FromContext(ctx).Errorw("failed to padd response", "error", err)
				} else {
					response.pubResponse.Padding = padding
				}

				// Downgrade the v1 response to a v1alpha1 response.
				alpha1Response := &v1alpha1.PublishResponse{
					RevisionToken:     response.pubResponse.RevisionToken,
					InsertedExposures: response.pubResponse.InsertedExposures,
					Error:             response.pubResponse.ErrorMessage,
					Padding:           response.pubResponse.Padding,
					Warnings:          response.pubResponse.Warnings,
				}

				if response.metrics != nil {
					response.metrics()
				}

				jsonutil.MarshalResponse(w, response.status, alpha1Response)
			})))
}<|MERGE_RESOLUTION|>--- conflicted
+++ resolved
@@ -87,13 +87,8 @@
 
 				ctx := r.Context()
 
-<<<<<<< HEAD
-				if err := response.padResponse(h.config); err != nil {
+				if padding, err := generatePadding(h.config.ResponsePaddingMinBytes, h.config.ResponsePaddingRange); err != nil {
 					stats.Record(ctx, mPaddingFailed.M(1))
-=======
-				if padding, err := generatePadding(h.config.ResponsePaddingMinBytes, h.config.ResponsePaddingRange); err != nil {
-					stats.Record(ctx, publish.PaddingFailed.M(1))
->>>>>>> 829a819c
 					logging.FromContext(ctx).Errorw("failed to padd response", "error", err)
 				} else {
 					response.pubResponse.Padding = padding
