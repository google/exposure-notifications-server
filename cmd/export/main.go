// Copyright 2020 Google LLC
//
// Licensed under the Apache License, Version 2.0 (the "License");
// you may not use this file except in compliance with the License.
// You may obtain a copy of the License at
//
//      http://www.apache.org/licenses/LICENSE-2.0
//
// Unless required by applicable law or agreed to in writing, software
// distributed under the License is distributed on an "AS IS" BASIS,
// WITHOUT WARRANTIES OR CONDITIONS OF ANY KIND, either express or implied.
// See the License for the specific language governing permissions and
// limitations under the License.

// This package is the service that publishes infected keys; it is intended to be invoked over HTTP by Cloud Scheduler.
package main

import (
	"context"
	"fmt"
	"log"
	"net/http"
	"os"
	"strconv"
	"time"

	"github.com/google/exposure-notifications-server/internal/api/export"
	"github.com/google/exposure-notifications-server/internal/database"
	"github.com/google/exposure-notifications-server/internal/logging"
	"github.com/google/exposure-notifications-server/internal/serverenv"
)

const (
	createBatchesTimeoutEnvVar = "CREATE_BATCHES_TIMEOUT"
	defaultTimeout             = 5 * time.Minute
	bucketEnvVar               = "EXPORT_BUCKET"
	tmpBucketEnvVar            = "TMP_EXPORT_BUCKET"
	maxRecordsEnvVar           = "EXPORT_FILE_MAX_RECORDS"
	defaultMaxRecords          = 30_000
)

func main() {
	ctx := context.Background()
	logger := logging.FromContext(ctx)

	db, err := database.NewFromEnv(ctx)
	if err != nil {
		logger.Fatalf("unable to connect to database: %v", err)
	}
	defer db.Close(ctx)

<<<<<<< HEAD
	bsc := api.BatchServerConfig{}
	bsc.CreateTimeout = serverenv.ParseDuration(ctx, createBatchesTimeoutEnvVar, defaultTimeout)
	logger.Infof("Using create batches timeout %v (override with $%s)", bsc.CreateTimeout, createBatchesTimeoutEnvVar)
=======
	bsc := export.BatchServerConfig{}
	createBatchesTimeout := defaultTimeout
	if timeoutStr := os.Getenv(createBatchesTimeoutEnvVar); timeoutStr != "" {
		var err error
		createBatchesTimeout, err = time.ParseDuration(timeoutStr)
		if err != nil {
			logger.Warnf("Failed to parse $%s value %q, using default.", createBatchesTimeoutEnvVar, timeoutStr)
			createBatchesTimeout = defaultTimeout
		}
	}
	logger.Infof("Using create batches timeout %v (override with $%s)", createBatchesTimeout, createBatchesTimeoutEnvVar)
	bsc.CreateTimeout = createBatchesTimeout
>>>>>>> 925c9a86

	bsc.MaxRecords, err = strconv.Atoi(os.Getenv(maxRecordsEnvVar))
	if err != nil {
		logger.Infof("Failed to parse export batch size env EnvVar: %v, %v", maxRecordsEnvVar, err)
		bsc.MaxRecords = defaultMaxRecords
	}
	bsc.TmpBucket = os.Getenv(tmpBucketEnvVar)
	bsc.Bucket = os.Getenv(bucketEnvVar)

	// TODO(guray): remove or gate the /test handler
	http.Handle("/test", export.NewTestExportHandler(db))

	batchServer := export.NewBatchServer(db, bsc)
	http.HandleFunc("/create-batches", batchServer.CreateBatchesHandler) // controller that creates work items
	http.HandleFunc("/create-files", batchServer.CreateFilesHandler)     // worker that executes work

	env := serverenv.New(ctx)
	logger.Info("starting infection export server")
	log.Fatal(http.ListenAndServe(fmt.Sprintf(":%v", env.Port()), nil))
}<|MERGE_RESOLUTION|>--- conflicted
+++ resolved
@@ -49,24 +49,9 @@
 	}
 	defer db.Close(ctx)
 
-<<<<<<< HEAD
-	bsc := api.BatchServerConfig{}
+	bsc := export.BatchServerConfig{}
 	bsc.CreateTimeout = serverenv.ParseDuration(ctx, createBatchesTimeoutEnvVar, defaultTimeout)
 	logger.Infof("Using create batches timeout %v (override with $%s)", bsc.CreateTimeout, createBatchesTimeoutEnvVar)
-=======
-	bsc := export.BatchServerConfig{}
-	createBatchesTimeout := defaultTimeout
-	if timeoutStr := os.Getenv(createBatchesTimeoutEnvVar); timeoutStr != "" {
-		var err error
-		createBatchesTimeout, err = time.ParseDuration(timeoutStr)
-		if err != nil {
-			logger.Warnf("Failed to parse $%s value %q, using default.", createBatchesTimeoutEnvVar, timeoutStr)
-			createBatchesTimeout = defaultTimeout
-		}
-	}
-	logger.Infof("Using create batches timeout %v (override with $%s)", createBatchesTimeout, createBatchesTimeoutEnvVar)
-	bsc.CreateTimeout = createBatchesTimeout
->>>>>>> 925c9a86
 
 	bsc.MaxRecords, err = strconv.Atoi(os.Getenv(maxRecordsEnvVar))
 	if err != nil {
