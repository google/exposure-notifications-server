// Copyright 2020 Google LLC
//
// Licensed under the Apache License, Version 2.0 (the "License");
// you may not use this file except in compliance with the License.
// You may obtain a copy of the License at
//
//      http://www.apache.org/licenses/LICENSE-2.0
//
// Unless required by applicable law or agreed to in writing, software
// distributed under the License is distributed on an "AS IS" BASIS,
// WITHOUT WARRANTIES OR CONDITIONS OF ANY KIND, either express or implied.
// See the License for the specific language governing permissions and
// limitations under the License.

// This package is a CLI tool for generating test exposure key data.
package main

import (
	"encoding/base64"
	"encoding/json"
	"flag"
	"io/ioutil"
	"log"
	"strings"
	"time"

	"github.com/google/exposure-notifications-server/internal/database"
	"github.com/google/exposure-notifications-server/testing/enclient"
)

var (
	url                  = flag.String("url", "http://localhost:8080", "http(s) destination to send test record")
	numKeys              = flag.Int("num", 1, "number of keys to generate -num=1")
	twice                = flag.Bool("twice", false, "send the same request twice w/ delay")
	appPackage           = flag.String("app", "com.example.android.app", "AppPackageName to use in request")
	regions              = flag.String("regions", "", "Comma separated region names")
	authorityName        = flag.String("authority", "", "Verification Authority Name")
	transmissionRiskFlag = flag.Int("transmissionRisk", -1, "Transmission risk")
	// region settings for a key are assigned randomly
	defaultRegions = [][]string{
		{"US"},
		{"US", "CA"},
		{"US", "CA", "MX"},
		{"CA"},
		{"CA", "MX"},
	}

	// verificationAuth for a key are assigned randomly
	verificationAuthorityNames = []string{
		"",
		"AAA Health",
		"BBB Labs",
	}
)

func main() {
	flag.Parse()

	exposureKeys := enclient.GenerateExposureKeys(*numKeys, *transmissionRiskFlag)
	regionIdx := randomInt(len(defaultRegions))
	region := defaultRegions[regionIdx]
	if *regions != "" {
		region = strings.Split(*regions, ",")
	}

	verificationAuthorityName := *authorityName
	if verificationAuthorityName == "" {
		verificationAuthorityName = randomArrValue(verificationAuthorityNames)
	}

	padding := enclient.RandomBytes(randomInt(1000) + 1000)

	data := database.Publish{
		Keys:           exposureKeys,
		Regions:        region,
		AppPackageName: *appPackage,
		// This tool cannot generate valid safetynet attestations.
		DeviceVerificationPayload: "some invalid data",
		VerificationPayload:       verificationAuthorityName,
		Padding:                   base64.RawStdEncoding.EncodeToString(padding),
	}

<<<<<<< HEAD
	sendRequest(data)
=======
	jsonData, err := json.Marshal(data)
	if err != nil {
		log.Fatalf("unable to marshal json payload")
	}
>>>>>>> ddbad42b

	prettyJSON, err := json.MarshalIndent(data, "", "  ")
	if err != nil {
		log.Printf("Can't display JSON that was sent, error: %v", err)
	} else {
		log.Printf("SENDING: \n%v", string(prettyJSON))
	}

	sendRequest(jsonData)

	if *twice {
		time.Sleep(1 * time.Second)
		log.Printf("sending the request again...")
		sendRequest(data)
	}
}

func randomInt(maxValue int) int {
	return enclient.RandomInt(maxValue)
}

func randomArrValue(arr []string) string {
	return arr[randomInt(len(arr))]
}

func sendRequest(data interface{}) {
	resp, err := enclient.PostRequest(*url, data)
	if err != nil {
		log.Fatalf("request failed: %v, %v", err, resp)
		return
	}

<<<<<<< HEAD
	log.Printf("response: %v", resp.Status)
=======
	log.Printf("status: %v", resp.Status)

	body, err := ioutil.ReadAll(resp.Body)
	if err != nil {
		log.Printf("unable to read http response: %v", err)
	} else {
		log.Printf("response: %v", string(body))
	}

	if resp.StatusCode != http.StatusOK {
		log.Fatalf("Failure response from server.")
	}
>>>>>>> ddbad42b
}<|MERGE_RESOLUTION|>--- conflicted
+++ resolved
@@ -80,15 +80,6 @@
 		Padding:                   base64.RawStdEncoding.EncodeToString(padding),
 	}
 
-<<<<<<< HEAD
-	sendRequest(data)
-=======
-	jsonData, err := json.Marshal(data)
-	if err != nil {
-		log.Fatalf("unable to marshal json payload")
-	}
->>>>>>> ddbad42b
-
 	prettyJSON, err := json.MarshalIndent(data, "", "  ")
 	if err != nil {
 		log.Printf("Can't display JSON that was sent, error: %v", err)
@@ -96,7 +87,7 @@
 		log.Printf("SENDING: \n%v", string(prettyJSON))
 	}
 
-	sendRequest(jsonData)
+	sendRequest(data)
 
 	if *twice {
 		time.Sleep(1 * time.Second)
@@ -120,11 +111,6 @@
 		return
 	}
 
-<<<<<<< HEAD
-	log.Printf("response: %v", resp.Status)
-=======
-	log.Printf("status: %v", resp.Status)
-
 	body, err := ioutil.ReadAll(resp.Body)
 	if err != nil {
 		log.Printf("unable to read http response: %v", err)
@@ -132,8 +118,5 @@
 		log.Printf("response: %v", string(body))
 	}
 
-	if resp.StatusCode != http.StatusOK {
-		log.Fatalf("Failure response from server.")
-	}
->>>>>>> ddbad42b
+	log.Printf("response: %v", string(body))
 }